document.addEventListener('DOMContentLoaded', () => {
    const gridElement = document.querySelector('.grid');

    // Detect train mode via URL param
    const urlParams = new URLSearchParams(window.location.search);
    const isTrainMode = urlParams.has('train');

    // Define available player colors
    const playerColors = ['red', 'blue', 'yellow', 'green', 'cyan', 'orange', 'purple', 'magenta'];

    // Get and cap player count at the number of available colors
    let playerCount = parseInt(getQueryParam('players')) || 2;
    playerCount = Math.min(playerCount, playerColors.length);  // Cap at available colors

    // Get grid size from URL
    let gridSize = parseInt(getQueryParam('size')) || (3 + playerCount);

    // Game Parameters
<<<<<<< HEAD
    const maxCellValue = 7;
    const initialPlacementValue = 7;
=======
    const maxCellValue = 5;
    const cellExplodeThreshold = 4;
>>>>>>> 86864f4f
    const delayExplosion = 500;
    const delayAnimation = 300;

    document.documentElement.style.setProperty('--delay-explosion', `${delayExplosion}ms`);
    document.documentElement.style.setProperty('--delay-animation', `${delayAnimation}ms`);
    document.documentElement.style.setProperty('--grid-size', gridSize);

    // Function to get URL parameters
    function getQueryParam(param) {
        const urlParams = new URLSearchParams(window.location.search);
        return urlParams.get(param);
    }

//#region Menu Stuff
    const menu = document.getElementById('mainMenu');
    // removed hidden native range input; visual slider maintains menuPlayerCount
    let menuPlayerCount = playerCount; // current selection from visual slider

    const menuGridSize = document.getElementById('menuGridSize');
    const startBtn = document.getElementById('startBtn');
    const previewBtn = document.getElementById('previewBtn');

    // set dynamic bounds
    const maxPlayers = playerColors.length;

    // Build visual player box slider
    const playerBoxSlider = document.getElementById('playerBoxSlider');
    // inner-circle color map (match styles.css .inner-circle.* colors)
    const innerCircleColors = {
        red: '#d55f5f',
        orange: '#d5a35f',
        yellow: '#d5d35f',
        green: '#a3d55f',
        cyan: '#5fd5d3',
        blue: '#5f95d5',
        purple: '#8f5fd5',
        magenta: '#d35fd3'
    };

    // Ensure CSS variables for colors are set on :root BEFORE building boxes
    Object.entries(innerCircleColors).forEach(([key, hex]) => {
        // inner circle strong color (hex)
        document.documentElement.style.setProperty(`--inner-${key}`, hex);
        // cell color: pastel mix toward white (opaque), use 50% white by default
        const pastel = mixWithWhite(hex, 0.5);
        document.documentElement.style.setProperty(`--cell-${key}`, pastel);
        // body color: slightly darker by multiplying channels
        const dark = (c) => Math.max(0, Math.min(255, Math.round(c * 0.88)));
        const { r: rr, g: gg, b: bb } = hexToRgb(hex);
        document.documentElement.style.setProperty(`--body-${key}`, `rgb(${dark(rr)}, ${dark(gg)}, ${dark(bb)})`);
    });

    buildPlayerBoxes();
    // highlight using initial URL or default
    const initialPlayersToShow = clampPlayers(playerCount);
    highlightPlayerBoxes(initialPlayersToShow);

    // Start with URL or defaults
    menuPlayerCount = clampPlayers(playerCount);
    updateSizeBoundsForPlayers(menuPlayerCount);

    // Decide initial menu visibility: only open menu if no players/size params OR preview param is present
    const initialParams = new URLSearchParams(window.location.search);
    const hasPlayersOrSize = initialParams.has('players') || initialParams.has('size');
    const isPreview = initialParams.has('preview');
    if (hasPlayersOrSize && !isPreview) {
        // hide menu when explicit game params provided (and not in preview mode)
        if (menu) menu.style.display = 'none';
    } else {
        if (menu) menu.style.display = '';
    }

    playerBoxSlider.addEventListener('pointerdown', (e) => {
        isDragging = true;
        playerBoxSlider.setPointerCapture(e.pointerId);
        setPlayerCountFromPointer(e.clientX);
    });

    playerBoxSlider.addEventListener('pointermove', (e) => {
        if (!isDragging) return;
        setPlayerCountFromPointer(e.clientX);
    });

    playerBoxSlider.addEventListener('pointerup', (e) => {
        isDragging = false;
        try { playerBoxSlider.releasePointerCapture(e.pointerId); } catch (err) {}
    });

    // Also handle pointercancel/leave
    playerBoxSlider.addEventListener('pointercancel', () => { isDragging = false; });
    playerBoxSlider.addEventListener('pointerleave', (e) => { if (isDragging) setPlayerCountFromPointer(e.clientX); });

    // validate on unfocus or Enter — validate and recreate grid when value changes
    menuGridSize.addEventListener('blur', () => {
        validateGridSize();
        const s = Math.max(3, parseInt(menuGridSize.value, 10) || (3 + menuPlayerCount));
        if (s !== gridSize) recreateGrid(s, playerCount);
    });
    menuGridSize.addEventListener('keydown', e => {
        if (e.key === 'Enter') {
            e.preventDefault();
            validateGridSize();
            const s = Math.max(3, parseInt(menuGridSize.value, 10) || (3 + menuPlayerCount));
            if (s !== gridSize) recreateGrid(s, playerCount);
            menuGridSize.blur(); // optional: trigger blur to close keyboard on mobile
        }
    });

    startBtn.addEventListener('click', () => {
        const p = clampPlayers(menuPlayerCount);
        let s = Math.max(3, Math.floor(menuGridSize.value) || 3);
        // enforce relationship: size must be >= 3 + players
        const minAllowed = 3 + p;
        if (s < minAllowed) s = minAllowed;
        // enforce upper bound from number input
        const maxSz = parseInt(menuGridSize.max);
        if (s > maxSz) s = maxSz;
        // set params and reload so existing initialization picks them up
        const params = new URLSearchParams(window.location.search);
        // remove preview when starting
        params.delete('preview');
        params.set('players', String(p));
        params.set('size', String(s));
        window.location.search = params.toString();
    });

    // Preview button is repurposed to "Train"
    if (previewBtn) {
        previewBtn.textContent = 'Train';
        previewBtn.id = 'trainBtn';
        previewBtn.setAttribute('aria-label', 'Train');

        previewBtn.addEventListener('click', () => {
            const p = clampPlayers(menuPlayerCount);
            let s = Math.max(3, Math.floor(menuGridSize.value) || 3);
            const minAllowed = 3 + p;
            if (s < minAllowed) s = minAllowed;
            const maxSz = parseInt(menuGridSize.max);
            if (s > maxSz) s = maxSz;

            const params = new URLSearchParams(window.location.search);
            params.set('players', String(p));
            params.set('size', String(s));
            // set train mode
            params.set('train', 'true');
            window.location.search = params.toString();
        });
    }
//#endregion


//#region Menu Functions
    function hexToRgb(hex) {
        const h = hex.replace('#', '');
        const full = h.length === 3 ? h.split('').map(c => c + c).join('') : h;
        const bigint = parseInt(full, 16);
        return { r: (bigint >> 16) & 255, g: (bigint >> 8) & 255, b: bigint & 255 };
    }

    // cell color: pastel mix toward white (opaque), use 50% white by default
    function mixWithWhite(hex, factor = 0.5) {
        // factor = portion of white (0..1)
        const { r, g, b } = hexToRgb(hex);
        const mix = (c) => Math.round((1 - factor) * c + factor * 255);
        return `rgb(${mix(r)}, ${mix(g)}, ${mix(b)})`;
    }

    // Build boxes for counts 1..maxPlayers (we'll enforce a minimum selection of 2)
    function buildPlayerBoxes() {
        playerBoxSlider.innerHTML = '';
        for (let count = 1; count <= maxPlayers; count++) {
            const box = document.createElement('div');
            box.className = 'box';
            box.dataset.count = String(count); // the player count this box represents
            box.title = `${count} player${count > 1 ? 's' : ''}`;
            const colorKey = playerColors[(count - 1) % playerColors.length];
            // set per-box CSS variables pointing to the global color vars
            box.style.setProperty('--box-inner', `var(--inner-${colorKey})`);
            box.style.setProperty('--box-cell', `var(--cell-${colorKey})`);

            box.addEventListener('click', () => {
                // clamp to minimum 2
                const raw = parseInt(box.dataset.count, 10);
                const val = Math.max(2, clampPlayers(raw));
                onMenuPlayerCountChanged(val);
            });

            // Disable native dragging/selection that can interfere with pointer interactions
            box.setAttribute('draggable', 'false');
            box.addEventListener('dragstart', (ev) => ev.preventDefault());

            playerBoxSlider.appendChild(box);
        }
    }

    function highlightPlayerBoxes(count) {
        Array.from(playerBoxSlider.children).forEach((child) => {
            const boxCount = parseInt(child.dataset.count, 10);
            if (boxCount <= count) child.classList.add('active'); else child.classList.remove('active');
        });
        playerBoxSlider.setAttribute('aria-valuenow', String(count));
        // update internal selection
        menuPlayerCount = count;

        if (count !== playerCount) {
            const desiredSize = Math.max(3, count + 3);
            recreateGrid(desiredSize, count);
        }
    }

    function updateSizeBoundsForPlayers(pCount) {
        const desired = pCount + 3;
        menuGridSize.value = String(desired);
    }

    // Sync functions
    function clampPlayers(n) {
        const v = Math.max(2, Math.min(maxPlayers, Math.floor(n) || 2));
        return v;
    }

    function validateGridSize() {
        let val = parseInt(menuGridSize.value, 10);
        const minSz = 3;
        const maxSz = 16;

        if (isNaN(val)) val = menuPlayerCount + 3; // reset to default if empty
        if (val < minSz) val = minSz;
        if (val > maxSz) val = maxSz;

        menuGridSize.value = String(val);
    }

    // Make the visual box slider draggable like a real slider
    let isDragging = false;
    function setPlayerCountFromPointer(clientX) {
        const children = Array.from(playerBoxSlider.children);
        if (children.length === 0) return;
        // find nearest box center to clientX
        let nearest = children[0];
        let nearestDist = Infinity;
        children.forEach(child => {
            const r = child.getBoundingClientRect();
            const center = r.left + r.width / 2;
            const d = Math.abs(clientX - center);
            if (d < nearestDist) {
                nearestDist = d;
                nearest = child;
            }
        });
        // clamp to minimum 2
        const mapped = Math.max(2, clampPlayers(parseInt(nearest.dataset.count, 10)));
        onMenuPlayerCountChanged(mapped);
    }

    // Centralized handler for menu player count changes
    function onMenuPlayerCountChanged(newCount) {
        menuPlayerCount = newCount;
        const desiredSize = Math.max(3, newCount + 3);
        if (menuGridSize) menuGridSize.value = String(desiredSize);
        updateSizeBoundsForPlayers(newCount);
        highlightPlayerBoxes(newCount);

        if (newCount !== playerCount || desiredSize !== gridSize) {
            recreateGrid(desiredSize, newCount);
        }
    }
//#endregion


//#region Actual Game Logic
    let grid = [];
    let isProcessing = false;
    let performanceMode = false;
    let currentPlayer = Math.floor(Math.random() * playerCount);
    let initialPlacements = Array(playerCount).fill(false);
    let gameWon = false;
    let invalidInitialPositions = [];

    // Train mode globals
    let trainMode = isTrainMode;
    const humanPlayer = 0; // first selected color is player index 0

    // create initial grid
    recreateGrid(gridSize, playerCount);
//#endregion


//#region Game Logic Functions
    function recreateGrid(newSize = gridSize, newPlayerCount = playerCount) {
        // update globals
        gridSize = newSize;
        playerCount = newPlayerCount;

        // update CSS variable and layout
        document.documentElement.style.setProperty('--grid-size', gridSize);
        gridElement.style.gridTemplateColumns = `repeat(${gridSize}, 1fr)`;

        // clear previous DOM cells
        while (gridElement.firstChild) gridElement.removeChild(gridElement.firstChild);

        // reset game state arrays according to new sizes
        grid = [];
        initialPlacements = Array(playerCount).fill(false);
        gameWon = false;
        isProcessing = false;
        performanceMode = false;
        currentPlayer = Math.floor(Math.random() * playerCount);

        // recompute invalid initial positions for new size
        invalidInitialPositions = computeInvalidInitialPositions(gridSize);

        // build new cells and attach listeners
        for (let i = 0; i < gridSize; i++) {
            grid[i] = [];
            for (let j = 0; j < gridSize; j++) {
                const cell = document.createElement('div');
                cell.className = 'cell';
                cell.dataset.row = i;
                cell.dataset.col = j;
                // Use a small wrapper to capture i/j values for event handler
                cell.addEventListener('click', ((r, c) => () => handleClick(r, c))(i, j));
                grid[i][j] = { value: 0, player: '' };
                gridElement.appendChild(cell);
            }
        }

        // highlight invalid positions with new layout
        highlightInvalidInitialPositions();
        document.body.className = playerColors[currentPlayer];

        // If the menu's grid input doesn't match newSize, update it to reflect the actual grid
        if (menuGridSize) {
            menuGridSize.value = String(Math.max(3, newSize));
        }

        // Ensure the visual player boxes reflect new player count
        highlightPlayerBoxes(clampPlayers(playerCount));

        // If train mode is enabled, force human to be first color and
        // set the current player to the human (so they control the first color)
        if (trainMode) {
            // Ensure humanPlayer index is valid for current playerCount
            // (humanPlayer is 0 by design; defensive check)
            currentPlayer = Math.min(humanPlayer, playerCount - 1);
            document.body.className = playerColors[currentPlayer];
            updateGrid();
            // Trigger AI if the first randomly chosen currentPlayer isn't the human
            maybeTriggerAIMove();
        }
    }

    function handleClick(row, col) {
        if (isProcessing || gameWon) return;

        const cell = document.querySelector(`.cell[data-row="${row}"][data-col="${col}"]`);
        const cellColor = getPlayerColor(row, col);

        if (!initialPlacements[currentPlayer]) {
            if (isInitialPlacementInvalid(row, col)) return;

            if (grid[row][col].value === 0) {
                grid[row][col].value = initialPlacementValue;
                grid[row][col].player = playerColors[currentPlayer];
                
                cell.classList.add(playerColors[currentPlayer]);
                updateCell(row, col, 0, grid[row][col].player, true);
                updateGrid();
                highlightInvalidInitialPositions();
                isProcessing = true;
                // Delay explosion processing and update the initial placement flag afterward
                setTimeout(() => {
                    processExplosions();
                    initialPlacements[currentPlayer] = true;
                }, delayExplosion);
                return;
            }

        } else {
            if (grid[row][col].value > 0 && cellColor === playerColors[currentPlayer]) {
                grid[row][col].value++;
                updateCell(row, col, 0, grid[row][col].player, true);

                if (grid[row][col].value >= cellExplodeThreshold) {
                    isProcessing = true;
                    setTimeout(processExplosions, delayExplosion); //DELAY Explosions
                } else {
                    switchPlayer();
                }
            }
        }
    }

    function animateInnerCircles(cell, targetCells, player, explosionValue) {

        targetCells.forEach(target => {
            const innerCircle = document.createElement('div');
            innerCircle.className = `inner-circle ${player}`;
            cell.appendChild(innerCircle);
            updateValueCircles(innerCircle, explosionValue, false);

            const targetCell = document.querySelector(`.cell[data-row="${target.row}"][data-col="${target.col}"]`);
            const targetRect = targetCell.getBoundingClientRect();
            const cellRect = cell.getBoundingClientRect();
            const deltaX = targetRect.left - cellRect.left;
            const deltaY = targetRect.top - cellRect.top;

            // Use requestAnimationFrame for the movement
            requestAnimationFrame(() => {
                innerCircle.style.transform = `translate(${deltaX}px, ${deltaY}px)`;
                innerCircle.classList.add('fade-out');
            });

            // Remove the innerCircle after the animation
            setTimeout(() => {
                innerCircle.remove();
            }, delayAnimation);
        });
    }

    function processExplosions() {
        let cellsToExplode = [];

        // Identify cells that need to explode
        for (let i = 0; i < gridSize; i++) {
            for (let j = 0; j < gridSize; j++) {
                if (grid[i][j].value >= cellExplodeThreshold) {
                    cellsToExplode.push({ row: i, col: j, player: grid[i][j].player, value: grid[i][j].value });
                }
            }
        }

        // If no cells need to explode, end processing
        if (cellsToExplode.length === 0) {
            isProcessing = false;
            if (initialPlacements.every(placement => placement)) {
                checkWinCondition();
            }
            if (!gameWon) switchPlayer();
            return;
        }

        if (cellsToExplode.length >= 7) {
            performanceMode = true;
        } else {
            performanceMode = false;
        }

        // Process each explosion
        cellsToExplode.forEach(cell => {
            const { row, col, player, value } = cell;
            const explosionValue = value - 3;
            grid[row][col].value = 0;
            updateCell(row, col, 0, '', true);

            let extraBackToOrigin = 0; // To track how many split-offs go out of bounds
            const targetCells = [];

            // Determine if this explosion is from an initial placement
            const isInitialPlacement = !initialPlacements.every(placement => placement); 

            // Check all four directions
            if (row > 0) {
                targetCells.push({ row: row - 1, col, value: explosionValue });
            } else if (isInitialPlacement) {
                extraBackToOrigin++;  // Out of bounds (top)
            }

            if (row < gridSize - 1) {
                targetCells.push({ row: row + 1, col, value: explosionValue });
            } else if (isInitialPlacement) {
                extraBackToOrigin++;  // Out of bounds (bottom)
            }

            if (col > 0) {
                targetCells.push({ row, col: col - 1, value: explosionValue });
            } else if (isInitialPlacement) {
                extraBackToOrigin++;  // Out of bounds (left)
            }

            if (col < gridSize - 1) {
                targetCells.push({ row, col: col + 1, value: explosionValue });
            } else if (isInitialPlacement) {
                extraBackToOrigin++;  // Out of bounds (right)
            }
            
            // Animate valid explosions
            animateInnerCircles(document.querySelector(`.cell[data-row="${row}"][data-col="${col}"]`), targetCells, player, explosionValue);

            // Update grid for valid explosion targets
            targetCells.forEach(({ row, col, value }) => {
                updateCell(row, col, value, player, true);
            });

            // Add out-of-bounds split-offs back to origin cell during initial placements
            if (extraBackToOrigin > 0 && isInitialPlacement) {
                updateCell(row, col, extraBackToOrigin, player, true);
            }
        });

        updateGrid();

        setTimeout(() => {
            if (initialPlacements.every(placement => placement)) {
                checkWinCondition();
            }
            processExplosions();
        }, delayExplosion);  // DELAY for chained explosions
    }

    function updateCell(row, col, explosionValue = 0, player = grid[row][col].player, causedByExplosion = false) {
        if (grid[row][col].value <= maxCellValue) {
            grid[row][col].value = Math.min(maxCellValue, grid[row][col].value + explosionValue);
            grid[row][col].player = player;
            const cell = document.querySelector(`.cell[data-row="${row}"][data-col="${col}"]`);
            const innerCircle = updateInnerCircle(cell, player, causedByExplosion);
            updateValueCircles(innerCircle, grid[row][col].value, causedByExplosion);
        }
    }

    function updateGrid() {
        for (let i = 0; i < gridSize; i++) {
            for (let j = 0; j < gridSize; j++) {
                const cell = document.querySelector(`.cell[data-row="${i}"][data-col="${j}"]`);
                updateInnerCircle(cell, grid[i][j].player);
                updateValueCircles(cell.querySelector('.inner-circle'), grid[i][j].value);
                
                if (grid[i][j].player === playerColors[currentPlayer]) {
                    cell.className = `cell ${grid[i][j].player}`;
                } else if (grid[i][j].player) {
                    cell.className = `cell hidden ${grid[i][j].player}`;
                } else {
                    cell.className = 'cell';
                }
            }
        }
        if (!initialPlacements.every(placement => placement)) {
            highlightInvalidInitialPositions();
        } else {
            clearInvalidHighlights();
        }
    }

    function updateInnerCircle(cell, player, causedByExplosion) {
        let innerCircle = cell.querySelector('.inner-circle');
        if (!innerCircle) {
            innerCircle = document.createElement('div');
            innerCircle.className = 'inner-circle';
            cell.appendChild(innerCircle);
        }

        innerCircle.className = `inner-circle ${player}`;
        return innerCircle;
    }

    function updateValueCircles(innerCircle, value, causedByExplosion) {
        if (performanceMode) {
            innerCircle.querySelectorAll('.value-circle').forEach(circle => circle.remove());
            return;
        }

        // Layout reads: do these once
        const cellSize = innerCircle.parentElement.offsetWidth;
        const innerWidth = innerCircle.clientWidth; // actual rendered width of inner circle
        // .value-circle CSS sets width: 20% of the innerCircle, so compute the element width:
        const valueCircleWidth = innerWidth * 0.20;

        const radius =
            (cellSize / 6) *
            (value === 1 ? 0
                : value === 2 ? 1
                : value === 3 ? 2 / Math.sqrt(3)
                : Math.sqrt(2));
        const angleStep = 360 / Math.max(value, 1);

        const existingCircles = Array.from(innerCircle.querySelectorAll('.value-circle'));
        const existingCount = existingCircles.length;

        if (causedByExplosion) {
            innerCircle.style.transform = 'scale(1.05)';
            setTimeout(() => innerCircle.style.transform = '', delayAnimation); //DELAY schmol innerCircle
        }

        // Collect elements we created so we can set final state for all of them in one RAF
        const newElements = [];
        for (let i = 0; i < value; i++) {
            const angle = angleStep * i + (value === 3 ? 30 : value === 4 ? 45 : 0);
            const x = radius * Math.cos((angle * Math.PI) / 180);
            const y = radius * Math.sin((angle * Math.PI) / 180);

            let valueCircle;
            const isNew = i >= existingCount;

            if (!isNew) {
                valueCircle = existingCircles[i];
                // For existing elements, we update in the batch below (no double RAF per element)
                newElements.push({ el: valueCircle, x, y });
            } else {
                valueCircle = document.createElement('div');
                valueCircle.className = 'value-circle';
                // initial state: centered inside innerCircle and invisible
                valueCircle.style.setProperty('--tx', 0);
                valueCircle.style.setProperty('--ty', 0);
                valueCircle.style.opacity = '0';
                innerCircle.appendChild(valueCircle);
                newElements.push({ el: valueCircle, x, y, newlyCreated: true });
            }
        }

        // Remove any surplus circles (fade out then remove)
        for (let i = value; i < existingCount; i++) {
            const valueCircle = existingCircles[i];
            valueCircle.style.opacity = '0';
            setTimeout(() => valueCircle.remove(), delayAnimation);
        }

        // One RAF to trigger all transitions together
        requestAnimationFrame(() => {
            // Optionally one more RAF can be used on extremely picky browsers, but usually one is enough.
            for (const item of newElements) {
                const { el, x, y } = item;
                // compute percent relative to the *element's own width*, as translate(%) uses the element box
                // element width = valueCircleWidth
                const xPercent = (x / valueCircleWidth) * 100;
                const yPercent = (y / valueCircleWidth) * 100;
                // set CSS vars -> CSS transform uses them; transition runs
                el.style.setProperty('--tx', xPercent);
                el.style.setProperty('--ty', yPercent);
                el.style.opacity = '1';
            }
        });
    }

    function switchPlayer() {
        do {
            currentPlayer = (currentPlayer + 1) % playerCount;
        } while (!hasCells(currentPlayer) && initialPlacements.every(placement => placement));

        document.body.className = playerColors[currentPlayer];
        updateGrid();

        // If in train mode, possibly trigger AI move for non-human players
        maybeTriggerAIMove();
    }

    function hasCells(playerIndex) {
        return Array.from(document.querySelectorAll('.cell'))
            .some(cell => cell.classList.contains(playerColors[playerIndex]));
    }

    function getPlayerColor(row, col) {
        return grid[row][col].player;
    }

    function isInitialPlacementInvalid(row, col) {
        if (invalidInitialPositions.some(pos => pos.r === row && pos.c === col)) {
            return true;
        }

        const adjacentPositions = [
            { r: row - 1, c: col },
            { r: row + 1, c: col },
            { r: row, c: col - 1 },
            { r: row, c: col + 1 }
        ];

        return adjacentPositions.some(pos =>
            pos.r >= 0 && pos.r < gridSize && pos.c >= 0 && pos.c < gridSize &&
            grid[pos.r][pos.c].player !== ''
        );
    }

    function computeInvalidInitialPositions(size) {
        const positions = [];
        if (size % 2 === 0) {
            const middle = size / 2;
            positions.push({ r: middle - 1, c: middle - 1 });
            positions.push({ r: middle - 1, c: middle });
            positions.push({ r: middle, c: middle - 1 });
            positions.push({ r: middle, c: middle });
        } else {
            const middle = Math.floor(size / 2);
            positions.push({ r: middle, c: middle });
            positions.push({ r: middle - 1, c: middle });
            positions.push({ r: middle + 1, c: middle });
            positions.push({ r: middle, c: middle - 1 });
            positions.push({ r: middle, c: middle + 1 });
        }
        return positions;
    }

    function highlightInvalidInitialPositions() {
        clearInvalidHighlights();
        
        invalidInitialPositions.forEach(pos => {
            const cell = document.querySelector(`.cell[data-row="${pos.r}"][data-col="${pos.c}"]`);
            cell.classList.add('invalid');
        });
        
        for (let i = 0; i < gridSize; i++) {
            for (let j = 0; j < gridSize; j++) {
                if (initialPlacements.some(placement => placement) && isInitialPlacementInvalid(i, j)) {
                    const cell = document.querySelector(`.cell[data-row="${i}"][data-col="${j}"]`);
                    cell.classList.add('invalid');
                }
            }
        }
    }

    function clearInvalidHighlights() {
        document.querySelectorAll('.cell.invalid').forEach(cell => {
            cell.classList.remove('invalid');
        });
    }

    function checkWinCondition() {
        const playerCells = Array(playerCount).fill(0);
        for (let i = 0; i < gridSize; i++) {
            for (let j = 0; j < gridSize; j++) {
                const playerColor = grid[i][j].player;
                const playerIndex = playerColors.indexOf(playerColor);
                if (playerIndex >= 0) {
                    playerCells[playerIndex]++;
                }
            }
        }

        const activePlayers = playerCells.filter(count => count > 0).length;
        if (activePlayers === 1) {
            gameWon = true;
            setTimeout(() => {
                if (!gameWon) return;
                resetGame();
            }, 2000); //DELAY Game End
        }
    }

    function resetGame() {
        grid = [];
        isProcessing = false;
        currentPlayer = Math.floor(Math.random() * playerCount);
        initialPlacements = Array(playerCount).fill(false);
        gameWon = false;

        for (let i = 0; i < gridSize; i++) {
            grid[i] = [];
            for (let j = 0; j < gridSize; j++) {
                grid[i][j] = { value: 0, player: '' };
                const cell = document.querySelector(`.cell[data-row="${i}"][data-col="${j}"]`);
                cell.className = 'cell';
                cell.textContent = '';
                while (cell.firstChild) {
                    cell.removeChild(cell.firstChild);
                }
            }
        }

        highlightInvalidInitialPositions();
        document.body.className = playerColors[currentPlayer];
    }
//#endregion

//#region Training / AI helpers (new)
    // Called after each turn change to possibly run AI moves
    function maybeTriggerAIMove() {
        if (!trainMode) return;
        if (gameWon || isProcessing) return;
        if (currentPlayer === humanPlayer) return;

        // slight delay so UI/animations update before AI makes its move
        setTimeout(() => {
            if (isProcessing || gameWon || currentPlayer === humanPlayer) return;
            aiMakeMoveFor(currentPlayer);
        }, 350);
    }

    function aiMakeMoveFor(playerIndex) {
        if (isProcessing || gameWon) return;

        // If this player still needs to perform initial placement
        if (!initialPlacements[playerIndex]) {
            // gather all empty cells that are valid initial placements
            const candidates = [];
            for (let r = 0; r < gridSize; r++) {
                for (let c = 0; c < gridSize; c++) {
                    if (grid[r][c].value === 0 && !isInitialPlacementInvalid(r, c)) {
                        candidates.push({ r, c });
                    }
                }
            }

            if (candidates.length === 0) {
                // No valid initial placement found: mark as placed to avoid blocking
                initialPlacements[playerIndex] = true;
                switchPlayer();
                return;
            }

            const choice = candidates[Math.floor(Math.random() * candidates.length)];
            // simulate click (use direct call to avoid relying on DOM click event propagation)
            handleClick(choice.r, choice.c);
            return;
        }

        // After initial placements: pick a random cell that belongs to this player
        const owned = [];
        for (let r = 0; r < gridSize; r++) {
            for (let c = 0; c < gridSize; c++) {
                if (grid[r][c].player === playerColors[playerIndex]) {
                    owned.push({ r, c });
                }
            }
        }

        if (owned.length === 0) {
            // No owned cells: skip turn
            switchPlayer();
            return;
        }

        const pick = owned[Math.floor(Math.random() * owned.length)];
        handleClick(pick.r, pick.c);
    }
//#endregion
});<|MERGE_RESOLUTION|>--- conflicted
+++ resolved
@@ -16,13 +16,9 @@
     let gridSize = parseInt(getQueryParam('size')) || (3 + playerCount);
 
     // Game Parameters
-<<<<<<< HEAD
-    const maxCellValue = 7;
-    const initialPlacementValue = 7;
-=======
     const maxCellValue = 5;
+    const initialPlacementValue = 5;
     const cellExplodeThreshold = 4;
->>>>>>> 86864f4f
     const delayExplosion = 500;
     const delayAnimation = 300;
 
